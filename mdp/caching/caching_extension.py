--- conflicted
+++ resolved
@@ -61,7 +61,7 @@
 
     *Warning: this extension might brake the algorithms if nodes rely
     on side effects.*
-    
+
     See `activate_caching`, `deactivate_caching`, and the `cache` context
     manager to learn about how to activate the caching mechanism and its
     options.
@@ -69,18 +69,6 @@
 
     extension_name = 'cache_execute'
 
-<<<<<<< HEAD
-    def __getstate__(self):
-        # This function is used by Pickler to decide what to
-        # pickle. We hide self._cached_execute to avoid it complaining
-        # when computing the joblib hash number
-        dct = self.__dict__
-        if '_cached_execute' in dct:
-            dct = deepcopy(dct)
-            # XXX: is deepcopy necessary, why not just a copy?
-            del dct['_cached_execute']
-        return dct
-=======
     def is_cached(self):
         """Return True if the node is cached."""
         global _cache_active_global
@@ -92,7 +80,7 @@
 
     def set_instance_cache(self, active=True):
         """Add or remove this instance from caching.
-        
+
         The global caching and class caching options still have priority over
         the instance caching option.
         """
@@ -103,7 +91,6 @@
         else:
             if self in _cached_instances:
                 _cached_instances.remove(self)
->>>>>>> bc76a657
 
     def execute(self, x, *args, **kwargs):
         global _cached_methods
@@ -133,11 +120,11 @@
                      cache_classes=None, cache_instances=None,
                      verbose=0):
     """Activate caching extension.
-    
+
     By default, the cache is activated globally (i.e., for all instances
     of Node). If cache_classes or cache instances are specified, the cache
     is activated only for those classes and instances.
-    
+
     :Parameters:
      cachedir
       The root of the joblib cache, or a temporary directory if None
@@ -196,11 +183,11 @@
     def __init__(self, cachedir=None, cache_classes=None, cache_instances=None,
                  verbose=0):
         """Activate caching extension.
-        
+
         By default, the cache is activated globally (i.e., for all instances
         of Node). If cache_classes or cache instances are specified, the cache
         is activated only for those classes and instances.
-        
+
         :Parameters:
          cachedir
           The root of the joblib cache, or a temporary directory if None
