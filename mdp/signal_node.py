--- conflicted
+++ resolved
@@ -1,9 +1,7 @@
-<<<<<<< HEAD
 from __future__ import with_statement
-=======
+
 __docformat__ = "restructuredtext en"
 
->>>>>>> 3b397d5c
 import cPickle as _cPickle
 import warnings as _warnings
 import copy as _copy
@@ -663,21 +661,14 @@
         args = ', '.join((inp, out, typ))
         return name + '(' + args + ')'
 
-<<<<<<< HEAD
     def copy(self, protocol=None):
-        """Return a deep copy of the node."""
+        """Return a deep copy of the node.
+
+        :param protocol: the pickle protocol (deprecated)."""
         if protocol is not None:
             _warnings.warn("protocol parameter to copy() is ignored",
                            mdp.MDPDeprecationWarning, stacklevel=2)
         return _copy.deepcopy(self)
-=======
-    def copy(self, protocol=-1):
-        """Return a deep copy of the node.
-
-        :param protocol: the pickle protocol."""
-        as_str = _cPickle.dumps(self, protocol)
-        return _cPickle.loads(as_str)
->>>>>>> 3b397d5c
 
     def save(self, filename, protocol=-1):
         """Save a pickled serialization of the node to `filename`.
