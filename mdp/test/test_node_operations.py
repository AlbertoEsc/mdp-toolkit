--- conflicted
+++ resolved
@@ -1,14 +1,11 @@
 from __future__ import with_statement
 
-import os
 import tempfile
 import cPickle
 import mdp
-<<<<<<< HEAD
-from _tools import BogusNode, BogusMultiNode, BogusNodeTrainable, py
-=======
 from _tools import BogusMultiNode, BogusNodeTrainable
->>>>>>> de466a49
+import py.test
+
 uniform = mdp.numx_rand.random
 MAT_DIM = (500,5)
 
